import numpy as np
import scipy.optimize as spo


class IonAq:
    """An intert ion class.

    This class defines things like K+ and Cl-, which contribute to the
    overall charge balance, but do not have any inherent reactivity with
    water. Adding ions without adding the corresponding counter-ions will
    incite pHcalc to generate OH- or H+ as counter-ions. This is the behavior
    corresponding to 'strong' bases (e.g. KOH) and acids (e.g. HCl)
    
    Parameters
    ----------
    charge : int
        The formal charge of the ion.

    conc : float
        The concentration of this species in solution.

    Attributes
    ----------
    charge : int
        The formal charge of the ion.

    conc : float
        The concentration of this species in solution.

    """
    def __init__(self, charge=None, conc=None, name=None):
        if charge == None:
            raise ValueError(
                "The charge for this ion must be defined.")

        self.charge = charge 
        self.conc = conc
        self.name = name

    def alpha(self, pH):
        '''Return the fraction of each species at a given pH.

        Parameters
        ----------
        pH : int, float, or Numpy Array
            These are the pH value(s) over which the fraction should be
            returned.

        Returns
        -------
        Numpy NDArray
            Because this is a non-reactive ion class, this function will
            always return a Numpy array containing just 1.0's for all pH
            values.

        '''
        if isinstance(pH, (int, float)):
            length = 1
        else:
            length = len(pH)
        ones = np.ones(length).reshape(-1,1)
        return ones


        
class AcidAq:
    '''An acidic species class.

    This class describes species that exist in different protonation states
    in equilibrium. It is used to calculate a number of parameters related to 
    a 'weak' acid in an aqueous solution. 
    
    Parameters
    ----------
    Ka : None (default), float, list, Numpy Array
        This defines the Ka values for all acidic protons in this species. It
        can be a single Ka value (float), a list of floats, or a Numpy array
        of floats. Either this value or pKa needs to be defined. The other
        will then be calculated from the given values.

    pKa : None (default), float, list, Numpy Array
        The pKa value(s) for all the acidic protons in this species.  This
        follows the same rules as Ka (See Ka description for more details),
        and either this value or Ka must be defined.

    charge : None (default), int
        This is the charge of the fully protonated form of this acid. This
        must be defined.

    conc : None (default), float
        The formal concentration of this acid in solution. This value must be
        defined.

    Note
    ----
    There is no corresponding Base object. To define a base, you must use a
    combination of an AcidAq and IonAq object. See the documentation for
    examples.

    '''
    def __init__(self, Ka=None, pKa=None, charge=None, conc=None, name=None):
        # Do a couple quick checks to make sure that everything has been
        # defined.
        if Ka == None and pKa == None:
            raise ValueError(
                "You must define either Ka or pKa values.")
        elif charge == None:
            raise ValueError(
                "The maximum charge for this acid must be defined.")

        # Make sure both Ka and pKa are calculated. For lists of values, be
        # sure to sort them to ensure that the most acidic species is defined
        # first.
        elif Ka == None:
            if isinstance(pKa, (int, float)):
                self.pKa = np.array( [pKa,], dtype=float)
            else:
                self.pKa = np.array(pKa, dtype=float)
                self.pKa.sort()
            self.Ka = 10**(-self.pKa) 
        elif pKa == None:
            if isinstance(Ka, (int, float)):
                self.Ka = np.array( [Ka,], dtype=float)
            else:
                self.Ka = np.array(Ka, dtype=float)
                # Ka values must be in reverse sort order
                self.Ka.sort()
                self.Ka = self.Ka[::-1]
            self.pKa = -np.log10(self.Ka)
        # This temporary Ka array will be used to calculate alpha values. It
        # starts with an underscore so that it won't be confusing for others.
        self._Ka_temp = np.append(1., self.Ka)
        
        # Make a list of charges for each species defined by the Ka values.
        self.charge = np.arange(charge, charge - len(self.Ka) - 1, -1)
        # Make sure the concentrations are accessible to the object instance.
        self.conc = conc 
        self.name = name

    def alpha(self, pH):
        '''Return the fraction of each species at a given pH.

        Parameters
        ----------
        pH : int, float, or Numpy Array
            These are the pH value(s) over which the fraction should be
            returned.

        Returns
        -------
        Numpy NDArray
            These are the fractional concentrations at any given pH. They are
            sorted from most acidic species to least acidic species. If a
            NDArray of pH values is provided, then a 2D array will be
            returned. In this case, each row represents the speciation for
            each given pH.
        '''
        # If the given pH is not a list/array, be sure to convert it to one
        # for future calcs.
        if isinstance(pH, (int, float)):
            pH = [pH,]
        pH = np.array(pH, dtype=float)

        # Calculate the concentration of H3O+. If multiple pH values are
        # given, then it is best to construct a two dimensional array of
        # concentrations.
        h3o = 10.**(-pH)
        if len(h3o) > 1:
            h3o = np.repeat( h3o.reshape(-1, 1), len(self._Ka_temp), axis=1)

        # These are the powers that the H3O+ concentrations will be raised.
        power = np.arange(len(self._Ka_temp))
        # Calculate the H3O+ concentrations raised to the powers calculated
        # above (in reverse order).
        h3o_pow = h3o**( power[::-1] )
        # Calculate a cumulative product of the Ka values. The first value
        # must be 1.0, which is why _Ka_temp is used instead of Ka.
        Ka_prod = np.cumproduct(self._Ka_temp)
        # Multiply the H3O**power values times the cumulative Ka product.
        h3o_Ka = h3o_pow*Ka_prod

        # Return the alpha values. The return signature will differ is the
        # shape of the H3O array was 2-dimensional. 
        if len(h3o.shape) > 1:
            den = h3o_Ka.sum(axis=1)
            return h3o_Ka/den.reshape(-1,1)
        else:
            den = h3o_Ka.sum()
            return h3o_Ka/den


class AcidGasEq(AcidAq):
    """
    An acidic species with additional solution-gas equilibrium.
    
    This class, a subclass of AcidAq, treats those acidic species that 
    exist in equilibrium with a gas-phase resevoir, which keeps the amount
    of dissolved gas (the neutral form) constant. 
    
    The main application of this species is to model the effect of atmospheric
    CO2 on the acid-base chemistry of the solution. Dissolved CO2(aq) exists 
    partially as carbonic     acid (H2CO3)* which then further dissociates into
    bicarbonate (HCO3-) and carbonate (CO3{2-}). This is favoured at high pH.
    
    *) CO2(aq) and H2CO3(aq) are treated as a single species and simply
       referred to as CO2(aq), whose concentration is kept constant, and which
       is in equilibrium with H+(aq) + HCO3-(aq)

    Parameters
    ----------
    Ka, pKa, charge, conc : 
        See AcidAq.
    Hs : float
        Henry solubility of the species (in [M atm-1] or [M Pa-1], 
        depending on the units Pgas). For example, the value for CO2 in pure
        water at 298K is 0.03429 M atm-1, taken from ref. [1], Table II, 
        converted from molality to molarity, i.e. 0.997 * 10**-1.463
    Pgas : float
        The partial pressure of the species in the gas phase in [atm] or [Pa],
        in consistence with Hs. The partial pressure is considered constant,
        i.e. the gas phase is a reservoir of the species. For example, the
        average Pgas for CO2 in the ambient atmosphere is currently 417e-6 atm
        (it was 372e-6 atm in 1972). This value is rising over the years:
        https://www.climate.gov/news-features/understanding-climate/climate-change-atmospheric-carbon-dioxide    
    Additional keyword arguments : 
        See AcidAq.
    

    [1] H. S. Harned, R. Davis.
        "The Ionization Constant of Carbonic Acid in Water and the Solubility
        of Carbon Dioxide in Water and Aqueous Salt Solutions from 0 to 50°."
        J. Am. Chem. Soc. 1943, 65 , 2030

    """
    def __init__(self, *args, Hs, Pgas, **kwargs):
        super().__init__(*args, **kwargs)

        self.gas_conc = Hs*Pgas
        self.conc = self.gas_conc
        self.gas_idx = np.argmin( np.abs( self.charge ) )


    def alpha(self, pH):
        alphas = super().alpha(pH)

        self.conc = self.gas_conc/alphas[self.gas_idx]

        return alphas
        

class System:
    '''An object used to define an a system of acid and neutral species.

    This object accepts an arbitrary number of acid and neutral species
    objects and uses these to calculate the pH of the system. Be sure to
    include all of the species that completely define the contents of a
    particular solution.

    Parameters
    ----------
    *species 
        These are any number of AcidAq and IonAq objects that you'd like to
        use to define your system.

    Kw : float (default 1.01e-14)
        The autoionization constant for water. This may vary, e.g. as a
        function of temperature. The default value is for water at
        298 K and 1 atm.

    Attibutes
    ---------
    species : list
        This is a list containing all of the species that you input.

    Kw : float
        The autoionization of water set using the Kw keyword argument.

    pHsolution 
        This is the full minimization output, which is defined by the function
        scipy.optimize.minimize. This is only available after running the
        pHsolve method.

    pH : float
        The pH of this particular system. This is only calculated after
        running the pHsolve method.
    '''
    
    
    #####################################################
    # print strings for system_print as class variables #
    #####################################################

    no_ph = '''### THE CONCENTRATIONS OF THIS SYSTEM ARE NOT AT EQUILIBRIUM ###
    To determine the equilibrium species distribution use System.pHsolve\n\n'''
    
    has_ph = '''### THESE ARE THE EQUILIBRIUM SYSTEM CONCENTRATIONS ###
    
    SYSTEM pH: {0.pH:.3f}\n\n'''
    
    sep_line1 = '='*65 + '\n'
    
    sep_line2 = '-'*65 + '\n'
    
    header_line = f"{'Species':15}{'Charge':10}{'Ka':15}{'pKa':10}{'Conc':15}\n"
    
    acid_line = '{0:15}{1:<+10d}{2:<15.3e}{3:<10.2f}{4:<15.4e}\n'
    
    ion_line = '{0:15}{1:<+35d}{2:<15.4e}\n'
    
    #####################################################

    
    def __init__(self, *species, Kw=1.01e-14):
        self.species = species
        self.Kw = Kw

    def __str__(self, ):
        '''Return a string representing the composition of the system.

        The unformatted text strings used in this method are in a separate
        module `print_string.py`.
        '''
        # The ultimate string to be returned from this method
        prt_str = ''

        # Print a header based on the status of the system
        if not hasattr(self, 'pH'):
            prt_str += self.no_ph
        else:
            prt_str += self.has_ph.format(self)
        prt_str += self.header_line
        prt_str += self.sep_line1

        # Print the species information
        # Need counters for acid/ion names and total charge concentration
        acid_num = 1
        ion_num = 1
        charge_conc = 0.
        for cpd in self.species:
            # For acids, print information for all possible species
            # The final species will not have a Ka/pKa value
            if isinstance(cpd, AcidAq):
                name = cpd.name if cpd.name else f'AcidAq{acid_num}'
                acid_num += 1

                kas = list(cpd.Ka) + [np.nan,]
                pkas = list(cpd.pKa) + [np.nan,]

                if hasattr(self, 'pH'):
                    concs = cpd.alpha(self.pH)
                else:
                    concs = [cpd.conc,] + [0,]*len(cpd.Ka)
                    concs = np.array(concs)

                props = zip(cpd.charge, kas, pkas, concs)
                for charge, ka, pka, conc in props:
                    if ka is not np.nan:
                        prt_str += self.acid_line.format(name, charge, ka, 
                                            pka, conc)
                    else:
                        prt_str += self.ion_line.format(name, charge, conc)

                charge_conc += (cpd.charge*concs).sum()

            # Ions do not have Ka/pKa values either, so they are simpler
            else:
                name = cpd.name if cpd.name else f'Ion{ion_num}'
                ion_num += 1

                prt_str += self.ion_line.format(name, cpd.charge, cpd.conc) 
                charge_conc += cpd.charge*cpd.conc
            # Separate species with a different line
            prt_str += self.sep_line2

        # Hydronium/hydroxide concentrations
        if hasattr(self, 'pH'):
            h3o = 10**-self.pH
            oh = self.Kw/h3o
        else:
            # Solve the following equation
            # [H3O] + charge_conc - [OH] = 0
            # [H3O]^2 + [H3O]*charge_conc - Kw = 0
            possible_h3o = np.roots([1., charge_conc, -self.Kw])
            h3o = possible_h3o.max() # Must be positive num
            oh = self.Kw/h3o
        prt_str += self.ion_line.format('H3O+', 1, h3o)
        prt_str += self.ion_line.format('OH-', -1, oh)

        return prt_str

    def __repr__(self, ):
        '''The representation of this object will be the same as printing for
        interactive terminals.
        '''
        repr_str = self.__str__()

        return repr_str

    def _diff_pos_neg(self, pH):
        '''Calculate the charge balance difference.

        Parameters
        ----------
        pH : int, float, or Numpy Array
            The pH value(s) used to calculate the different distributions of
            positive and negative species.

        Returns
        -------
        float or Numpy Array
            The absolute value of the difference in concentration between the
            positive and negatively charged species in the system. A float is
            returned if an int or float is input as the pH: a Numpy array is
            returned if an array of pH values is used as the input.
        '''
        twoD = True
        if isinstance(pH, (int, float)) or pH.shape[0] == 1:
            twoD = False
        else:
            pH = np.array(pH, dtype=float)
        # Calculate the h3o and oh concentrations and sum them up.
        h3o = 10.**(-pH)
        oh = (self.Kw)/h3o
        x = (h3o - oh)

        # Go through all the species that were given, and sum up their
        # charge*concentration values into our total sum.
        for s in self.species:
            alphas = s.alpha(pH)
            if twoD == False:
                x += (s.conc*s.charge*alphas).sum()
            else:
<<<<<<< HEAD
                x += (s.conc*s.charge*alphas).sum(axis=1)

        # Return the absolute value so it never goes below zero.
        return np.abs(x)
=======
                x += (s.conc*s.charge*s.alpha(pH)).sum(axis=1)

        return x
>>>>>>> 9baa8d69
        

    def pHsolve(self, bracket=(-1, 15), method='brentq', xtol=1e-5, options=None,
                guess=None, guess_est=None, est_num=None, tol=None):
        '''Solve the pH of the system.

        The pH solving is done using a root-search algorithm which
        finds a root in the difference of the total positive and negative ion
        concentrations in the system. The root-search algorithm can be
        adjusted using the `method` keyword argument. The available methods
        can be found in the documentation for the scipy.optimize.root_scalar
        function.

        Parameters
        ----------

        bracket : a sequence of 2 floats (default (-1, 15))
            An interval of pH values bracketing a root.

        method : str (default 'brentq')
            The type of solver used to find the pH. The possible values
            for this variable are defined in the documentation for the
            scipy.optimize.root_scalar function.

        xtol : float (default 1e-5)
            The tolerance used to determine convergence of the root-searching
            function.

        options : dict, optional (default None)
            A dictionary of solver options.
        '''
        if guess is not None:
            print('Warning: option "guess" will be ignored.')
        if guess_est is not None:
            print('Warning: option "guess_est" will be ignored.')
        if est_num is not None:
            print('Warning: option "est_num" will be ignored.')
        if tol is not None:
            print('Warning: option "tol" will be ignored.')

        options = options or dict()
        self.pHsolution = spo.root_scalar(self._diff_pos_neg, bracket=bracket, method=method, xtol=xtol, **options)

        if not self.pHsolution.converged:
            print('Warning: Unsuccessful pH optimization!')
            print(self.pHsolution.flag)

        self.pH = self.pHsolution.root


if __name__ == '__main__':
    # KOH, just need to define the amount of K+, solver takes care of the
    # rest.
    a = IonAq(charge=+1, conc=0.1)
    s = System(a)
    s.pHsolve()
    print('NaOH 0.1 M pH = ', s.pH)
    print()

    # [HCl] = 1.0 x 10**-8   aka the undergrad nightmare
    # You just need to define the amount of Cl-. The solver will find the
    # correct H3O+ concentration
    b = IonAq(charge=-1, conc=1e-8)
    s = System(b)
    s.pHsolve()
    print('HCl 1e-8 M pH = ', s.pH)
    print()
    
    # (NH4)3PO4
    # H3PO4 input as the fully acidic species
    a = AcidAq(pKa=[2.148, 7.198, 12.375], charge=0, conc=1.e-3)
    # NH4+ again input as fully acidic species
    # The concentration is 3x greater than the phosphoric acid
    b = AcidAq(pKa=9.498, charge=1, conc=3.e-3)
    #k = neutral(charge=1, conc=1.e-4)
    #k = neutral(charge=-1, conc=3.e-3)
    s = System(a, b)
    s.pHsolve()
    print('(NH4)3PO4 1e-3 M pH = ', s.pH)
    print()

    try:
        import matplotlib.pyplot as plt
    except:
        print('Matplotlib not installed. Some examples not run.')
    else:
        # Distribution diagram H3PO4
        a = AcidAq(pKa=[2.148, 7.198, 12.375], charge=0, conc=1.e-3)
        pH = np.linspace(0, 14, 1000)
        plt.figure(1)
        plt.clf()
        plt.title('Distribution diagram H3PO4(aq)')
        plt.plot(pH, a.alpha(pH))
        plt.xlabel('pH')
        plt.ylabel('ion fraction')
        plt.show()
        
        # Initial guess pH
        # This visualizes the method used internallly by the pHsolve function 
        # if you use the guess_est=True flag
        # It is based on (graphically) finding the pH at which the solution
        # composition is closest to electroneutrality.
        s = System(a)
        diffs = s._diff_pos_neg(pH)
        plt.figure(2)
        plt.clf()
        plt.title('1mM H3PO4(aq) - initial guess pH')
        plt.semilogy(pH, diffs)
        plt.xlabel('pH')
        plt.ylabel('charge imbalance')
        plt.show()
        print('Initial guess pH = ',pH[np.argmin(diffs)])
        s.pHsolve()
        print('pHsolve refined pH = ', s.pH)

        # Phosphoric Acid Titration Curve
        # First create a list of sodium hydroxide concentrations (titrant)
        Na_concs = np.linspace(1.e-8, 5.e-3, 500)
        # Here's our Acid
        H3PO4 = AcidAq(pKa=[2.148, 7.198, 12.375], charge=0, conc=1.e-3)
        phs = []
        for conc in Na_concs:
            # Create an inert Na+ with the concentration of the sodium
            # hydroxide titrant added
            Na = IonAq(charge=1, conc=conc)
            # Define the system and solve for the pH
            s = System(H3PO4, Na)
            s.pHsolve()
            phs.append(s.pH)
        plt.figure(3)
        plt.clf()
        plt.title('Phosphoric Acid Titration Curve')
        plt.plot(Na_concs, phs)
        plt.xlabel('total added NaOH concentration (M)')
        plt.ylabel('pH')
        plt.show()<|MERGE_RESOLUTION|>--- conflicted
+++ resolved
@@ -430,16 +430,9 @@
             if twoD == False:
                 x += (s.conc*s.charge*alphas).sum()
             else:
-<<<<<<< HEAD
                 x += (s.conc*s.charge*alphas).sum(axis=1)
-
-        # Return the absolute value so it never goes below zero.
-        return np.abs(x)
-=======
-                x += (s.conc*s.charge*s.alpha(pH)).sum(axis=1)
-
         return x
->>>>>>> 9baa8d69
+
         
 
     def pHsolve(self, bracket=(-1, 15), method='brentq', xtol=1e-5, options=None,
