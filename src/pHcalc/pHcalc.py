--- conflicted
+++ resolved
@@ -183,7 +183,6 @@
             return h3o_Ka/den
 
 
-<<<<<<< HEAD
 class AcidGas(Acid):
     def __init__(self, *args, Hs=None, Pgas=None, **kwargs):
         super().__init__(*args, **kwargs)
@@ -201,10 +200,7 @@
         return alphas
         
 
-class System(object):
-=======
 class System:
->>>>>>> 8185a2c5
     '''An object used to define an a system of acid and neutral species.
 
     This object accepts an arbitrary number of acid and neutral species
